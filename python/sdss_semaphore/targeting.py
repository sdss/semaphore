import numpy as np
<<<<<<< HEAD
from typing import Union, Tuple, Iterable, Optional
import os
import warnings
=======
from typing import Union, Tuple, List
>>>>>>> 37a51f48
from sdss_semaphore import BaseFlags, cached_class_property
import importlib.resources as resources

class BaseTargetingFlags(BaseFlags):

    """A base class for communicating SDSS-V targeting information with flags."""

    @property
    def all_mappers(self) -> Tuple[str]:
        """Return a tuple of all mappers."""
        return self._all_attributes("mapper")
    
    @property
    def all_programs(self) -> Tuple[str]:
        """Return a list of all programs."""
        return self._all_attributes("program")
    
    @property
    def all_carton_names(self) -> Tuple[str]:
        """Return a list of all carton names."""
        return self._all_attributes("name")
    
    @property
    def all_alt_carton_names(self) -> Tuple[str]:
        """Return a list of all alternative carton names."""
        return self._all_attributes("alt_name")

    @property
    def all_alt_programs(self) -> Tuple[str]:
        """Return a list of all alternative carton programs."""
        return self._all_attributes("alt_program")
    
    def in_carton_label(self, label: str) -> np.array:
        """
        Return a N-length boolean array indicating whether the items are assigned to the carton with the given label.
        
        :param label:
            The carton label.
        """
        return self.is_attribute_set("label", label)

    def in_carton_pk(self, carton_pk: int) -> np.array:
        """
        Return an N-length boolean array indicating whether the items are assigned to the carton with the given primary key.

        :param carton_pk:
            The carton primary key.            
        """
        return self.is_attribute_set("carton_pk", carton_pk)

    def in_carton_name(self, name: str) -> np.array:
        """
        Return an N-length boolean array indicating whether the items are assigned to a carton with the given name.
        
        :param name:
            The flag name.
        """
        return self.is_attribute_set("name", name)

    def in_mapper(self, mapper: str) -> np.array:
        """
        Return an N-length boolean array indicating whether the items are assigned to any cartons with the given mapper.
        
        :param mapper:
            The mapper name.
        """
        return self.is_attribute_set("mapper", mapper)

    def in_program(self, program: str) -> np.array:
        """
        Return an N-length boolean array indicating whether the items are assigned to any cartons with the given program.
        
        :param program:
            The program name.
        """
        return self.is_attribute_set("program", program)
    
    def in_alt_name(self, alt_name: str) -> np.array:
        """
        Return an N-length boolean array indicating whether the items are assigned to any cartons with the given alternative name.

        :param alt_name:
            The alternative flag name.
        """
        return self.is_attribute_set("alt_name", alt_name)        

    def in_alt_program(self, alt_program: str) -> np.array:
        """
        Return an N-length boolean array indicating whether the items are assigned to any cartons with the given alternative program.

        :param alt_program:
            The alternative program name.
        """
        return self.is_attribute_set("alt_program", alt_program)

    def get_carton_pk(self, index: int = None) -> Tuple[str]:
        """
        Returns the Tuple of list of carton pks for a target
        If a list or numpy array of indices is provided, it returns a list of 1-element Tuples,
            each matching the corresponding index.

        :param index:
            The index of the Target in the TargetingFlag array
        """
        return self.get_attribute("carton_pk", index)

    def get_carton_label(self, index: Union[int, List[int], np.ndarray] = None) -> Tuple[str]:
        """
        Returns the Tuple of list of carton cables for a target
        If an index is provided it returns a 1-element Tuple matching that index
        If a list or numpy array of indices is provided, it returns a list of 1-element Tuples,
            each matching the corresponding index.

        :param index:
            The index or indices of the Target in the TargetingFlag array
        """
        
        return self.get_attribute("label", index)

    def get_carton_name(self, index: int = None) -> Tuple[str]:
        """
        Returns the Tuple of list of cartons names for a target
        If an index is provided it returns a 1-element Tuple matching that index
        If a list or numpy array of indices is provided, it returns a list of 1-element Tuples,
            each matching the corresponding index.

        :param index:
            The index of the Target in the TargetingFlag array
        """
        return self.get_attribute("name", index)

    def get_mapper(self, index: int = None) -> Tuple[str]:
        """
        Returns the Tuple of list of mappers for a target
        If an index is provided it returns a 1-element Tuple matching that index
        If a list or numpy array of indices is provided, it returns a list of 1-element Tuples,
            each matching the corresponding index.

        :param index:
            The index of the Target in the TargetingFlag array
        """
        return self.get_attribute("mapper", index)

    def get_program(self, index: int = None) -> Tuple[str]:
        """
        Returns the Tuple of list of alt_program for a target
        If an index is provided it returns a 1-element Tuple matching that index
        If a list or numpy array of indices is provided, it returns a list of 1-element Tuples,
            each matching the corresponding index.

        :param index:
            The index of the Target in the TargetingFlag array
        """
        return self.get_attribute("program", index)
        
    def get_alt_name(self, index: int = None) -> Tuple[str]:
        """
        Returns the Tuple of list of alt_name for a target
        If an index is provided it returns a 1-element Tuple matching that index
        If a list or numpy array of indices is provided, it returns a list of 1-element Tuples,
            each matching the corresponding index.

        :param index:
            The index of the Target in the TargetingFlag array
        """
        return self.get_attribute("alt_name", index)

    def get_alt_program(self, index: int = None) -> Tuple[str]:
        """
        Returns the Tuple of list of alt_program for a target
        If an index is provided it returns a 1-element Tuple matching that index
        If a list or numpy array of indices is provided, it returns a list of 1-element Tuples,
            each matching the corresponding index.

        :param index:
            The index of the Target in the TargetingFlag array
        """
        return self.get_attribute("alt_name", index)

    def count(self, skip_empty: bool = False) -> dict:
        """
        Return a dictionary containing the number of items assigned by each carton label.

        :param skip_empty: [optional]
            Skip cartons with no items assigned to them.
        
        :returns:
            A dictionary with carton labels as keys and item counts as values.
        """
        return self._count(
            { attrs["label"]: [bit] for bit, attrs in self.mapping.items() }, 
            skip_empty=skip_empty
        )

    def set_bit_by_carton_pk(self, index: int, carton_pk: int):
        """
        Set the bit for the carton with the given primary key.

        :param index:
            The index of the item to set.

        :param carton_pk:
            The carton primary key.        
        """
        bit = self.bit_position_from_carton_pk[carton_pk]
        return self.set_bit(index, bit)

    @cached_class_property
    def bit_position_from_carton_pk(self):
        """
        Return a dictionary with carton primary keys as keys, and bit positions as values.
        
        This is a helper method for efficiency creating large `TargetingFlags` objects.
        """
        return { attrs["carton_pk"]: bit for bit, attrs in self.mapping.items() }

    @property
    def version(self):
        raise NotImplementedError(f"`version` must be defined in subclass")
        
    @cached_class_property
    def _ver_name(self):
        raise NotImplementedError(f"`ver_name` must be defined in subclass")

    @cached_class_property
    def _MAPPING_BASENAME(self):
        raise NotImplementedError(f"`_MAPPING_BASENAME` must be defined in subclass")

    @classmethod
    def set_version(cls, version: int):
        """Set the SDSSC2BV value and reload the mapping."""
        MAPPING_BASENAME = cls._MAPPING_BASENAME.format(version = version)
        try: #python 3.9+
            path = resources.files(__name__.split('.')[0]).joinpath('etc',f'{MAPPING_BASENAME}')
        except: #python 3.7,3.8
            with resources.path(__name__.split('.')[0]+'.etc', f'{MAPPING_BASENAME}') as path:
                path = str(path)
            
        if not os.path.exists(path):
            warnings.warn(
                f"{cls._ver_name} = {version} is invalid, defaulting to {cls._ver_name} = {cls.version}",
                InvalidVersionWarning)
            cls.MAPPING_BASENAME = cls._MAPPING_BASENAME.format(version = cls.version)
            return
        cls.version = version
        cls.MAPPING_BASENAME = MAPPING_BASENAME

        # Clear the cached mapping so it will be reloaded
        if hasattr(cls, '_mapping_'):
            del cls._mapping_

class InvalidVersionWarning(Warning):
    """Custom warning for invalid version values."""
    pass

class TargetingFlags(BaseTargetingFlags):

    """Communicating with SDSS-V targeting flags."""

    dtype, n_bits = (np.uint8, 8)
    version = 2
    _ver_name = 'SDSSC2BV'
    _MAPPING_BASENAME = "sdss5_target_{version}_with_groups.csv"
        
    # TODO: Metadata about mapping version should be stored in the MAPPING_BASENAME file
    #       and be assigned as a cached class property once the file is loaded.
    
    # TODO: Update this file once we have finalised the format and content.

    def __init__(self, array: Optional[Union[np.ndarray, Iterable[Iterable[int]], Iterable[bytearray], Iterable['BaseFlags']]] = None,
                 sdssc2bv: Optional[int] = None) -> None:
        """Initialize TargetingFlags with an optional sdssc2bv value."""
        if sdssc2bv is None:
            sdssc2bv = int(os.getenv('SDSSC2BV', default=2))
        self.set_version(sdssc2bv)
        super().__init__(array)<|MERGE_RESOLUTION|>--- conflicted
+++ resolved
@@ -1,11 +1,7 @@
 import numpy as np
-<<<<<<< HEAD
-from typing import Union, Tuple, Iterable, Optional
 import os
 import warnings
-=======
-from typing import Union, Tuple, List
->>>>>>> 37a51f48
+from typing import Union, Tuple, Iterable, Optional
 from sdss_semaphore import BaseFlags, cached_class_property
 import importlib.resources as resources
 
